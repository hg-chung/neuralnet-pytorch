--- conflicted
+++ resolved
@@ -67,10 +67,7 @@
         ],
         platforms=['Windows', 'Linux'],
         packages=find_packages(exclude=['docs', 'tests', 'examples']),
-<<<<<<< HEAD
-=======
         ext_modules=cuda_ext,
->>>>>>> 339dcd3d
         cmdclass=CMD_CLASS,
         install_requires=['matplotlib', 'scipy', 'numpy', 'tb-nightly', 'imageio', 'future', 'tensorboardX'],
         extras_require={
