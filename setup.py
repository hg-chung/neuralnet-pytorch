--- conflicted
+++ resolved
@@ -5,10 +5,7 @@
 
 version_data = versioneer.get_versions()
 CMD_CLASS = versioneer.get_cmdclass()
-<<<<<<< HEAD
 CMD_CLASS.update({'build_ext': BuildExtension})
-=======
->>>>>>> 615f86f3
 
 if version_data['error'] is not None:
     # Get the fallback version
@@ -27,7 +24,7 @@
 def get_extensions():
     import glob
     ext_root = 'neuralnet_pytorch/extensions'
-    ext_src = glob.glob(os.path.join(ext_root, 'src/*.cpp')) + glob.glob(os.path.join(ext_root, 'src/*.cu'))
+    ext_src = glob.glob(os.path.join(ext_root, 'csrc/*.cpp')) + glob.glob(os.path.join(ext_root, 'csrc/*.cu'))
     ext_include = os.path.join(ext_root, 'include')
     return ext_src, ext_include
 
@@ -60,7 +57,6 @@
         ],
         platforms=['Windows', 'Linux'],
         packages=find_packages(exclude=['docs']),
-<<<<<<< HEAD
         ext_modules=[
             CUDAExtension(
                 name='neuralnet_pytorch.ext',
@@ -68,8 +64,6 @@
                 include_dirs=[ext_include]
             )
         ],
-=======
->>>>>>> 615f86f3
         cmdclass=CMD_CLASS,
         install_requires=['matplotlib', 'scipy', 'numpy', 'tb-nightly', 'imageio', 'future', 'tensorboardX'],
         extras_require={
